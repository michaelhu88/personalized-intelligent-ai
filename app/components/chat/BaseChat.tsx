--- conflicted
+++ resolved
@@ -255,14 +255,7 @@
     const baseChat = (
       <div
         ref={ref}
-<<<<<<< HEAD
         className={classNames(styles.BaseChat, 'relative flex h-full w-full overflow-hidden')}
-=======
-        className={classNames(
-          styles.BaseChat,
-          'relative flex flex-col lg:flex-row h-full w-full overflow-hidden bg-bolt-elements-background-depth-1',
-        )}
->>>>>>> 2af32b03
         data-chat-visible={showChat}
       >
         <div className={classNames(styles.RayContainer)}>
